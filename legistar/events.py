import time
import datetime
from collections import deque

import lxml.html
import pytz
import icalendar
import requests

from .base import LegistarScraper, LegistarAPIScraper


class LegistarEventsScraper(LegistarScraper):
    def eventPages(self, since):
        # Directly use the requests library here, so that we do not
        # use a cached page, which may have expired .NET state values,
        # even in fastmode (which uses the cache).
        response = requests.get(self.EVENTSPAGE, verify=False)
        entry = response.text
        page = lxml.html.fromstring(entry)
        page.make_links_absolute(self.EVENTSPAGE)

        for page in self.eventSearch(page, since):
            yield page

    def eventSearch(self, page, since):
        payload = self.sessionSecrets(page)

        payload['ctl00_ContentPlaceHolder1_lstYears_ClientState'] = '{"value":"%s"}' % since

        payload['__EVENTTARGET'] = 'ctl00$ContentPlaceHolder1$lstYears'

        return self.pages(self.EVENTSPAGE, payload)

    def events(self, follow_links=True, since=None):
        # If an event is added to the the legistar system while we
        # are scraping, it will shift the list of events down and
        # we might revisit the same event. So, we keep track of
        # the last few events we've visited in order to
        # make sure we are not revisiting
        scraped_events = deque([], maxlen=10)

        current_year = self.now().year

        if since:
            if since > current_year:
                raise ValueError(
                    'Value of :since cannot exceed {}'.format(current_year))
            else:
                since_year = since - 1

        else:
            since_year = 0

        # Anticipate events will be scheduled for the following year to avoid
        # missing upcoming events during scrapes near the end of the current
        # year.
        for year in range(current_year + 1, since_year, -1):
            no_events_in_year = True

            for page in self.eventPages(year):
                no_events_in_year = False
                events_table = page.xpath("//table[@class='rgMasterTable']")[0]
                for event, _, _ in self.parseDataTable(events_table):
                    if follow_links and type(event["Meeting Details"]) == dict:
                        detail_url = event["Meeting Details"]['url']
                        if detail_url in scraped_events:
                            continue
                        else:
                            scraped_events.append(detail_url)

                        agenda = self.agenda(detail_url)

                    else:
                        agenda = None

                    yield event, agenda

            if no_events_in_year:  # Bail from scrape if no results returned from year
                break

    def agenda(self, detail_url):
        page = self.lxmlize(detail_url)

        payload = self.sessionSecrets(page)

        payload.update({"__EVENTARGUMENT": "3:1",
                        "__EVENTTARGET": "ctl00$ContentPlaceHolder1$menuMain"})

        for page in self.pages(detail_url, payload):
            agenda_table = page.xpath(
                "//table[@id='ctl00_ContentPlaceHolder1_gridMain_ctl00']")[0]
            agenda = self.parseDataTable(agenda_table)
            yield from agenda

    def addDocs(self, e, events, doc_type):
        try:
            if events[doc_type] != 'Not\xa0available':
                e.add_document(note=events[doc_type]['label'],
                               url=events[doc_type]['url'],
                               media_type="application/pdf")
        except ValueError:
            pass

    def extractRollCall(self, action_detail_url):
        action_detail_page = self.lxmlize(action_detail_url)
        try:
            rollcall_table = action_detail_page.xpath(
                "//table[@id='ctl00_ContentPlaceHolder1_gridRollCall_ctl00']")[0]
        except IndexError:
            self.warning("No rollcall found in table")
            return []
        roll_call = list(self.parseDataTable(rollcall_table))
        call_list = []
        for call, _, _ in roll_call:
            option = call['Attendance']
            call_list.append((option,
                              call['Person Name']['label']))

        return call_list

    def ical(self, ical_text):
        value = icalendar.Calendar.from_ical(ical_text)
        return value


class LegistarAPIEventScraper(LegistarAPIScraper):

    def events(self, since_datetime=None):
        # Set attribute equal to an instance of our generator yielding events
        # scraped from the Legistar web interface. This allows us to pause
        # and resume iteration as needed.
        self._events = self._scrapeWebCalendar()

        # Instantiate dictionary where events from generator are stored as they
        # are scraped.
        self._scraped_events = {}

<<<<<<< HEAD
        if since_datetime:
            # Minutes are often published after an event occurs – without a
            # corresponding event modification. Query all update fields so later
            # changes are always caught by our scraper, particularly when
            # scraping narrower windows of time.
            update_fields = ('EventLastModifiedUtc',
                             'EventAgendaLastPublishedUTC',
                             'EventMinutesLastPublishedUTC')

            since_fmt = " gt datetime'{}'".format(since_datetime.isoformat())
            since_filter = ' or '.join(
                field + since_fmt for field in update_fields)

            params = {'$filter': since_filter}

        else:
            params = {}

        events_url = self.BASE_URL + '/events/'

        for api_event in self.pages(events_url,
                                    params=params,
                                    item_key="EventId"):
=======
        for api_event in self.api_events(since_datetime):
>>>>>>> 87e11ce0

            # EventTime may be 'None': this try-except block catches those instances.
            try:
                start_time = time.strptime(api_event['EventTime'], '%I:%M %p')

            except TypeError:
                continue

            else:
                start = self.toTime(api_event['EventDate'])
                api_event['start'] = start.replace(hour=start_time.tm_hour,
                                                   minute=start_time.tm_min)

                api_event['status'] = self._event_status(api_event)

                if self._not_in_web_interface(api_event):
                    continue

                else:
                    # None if entire web calendar scraped but API event not found
                    web_event = self.web_results(api_event)

                    if web_event:
                        yield api_event, web_event

                    else:
<<<<<<< HEAD
                        self.warning('API event could not be found in web interface: {0}{1}'.format(
                            events_url, api_event['EventId']))
=======
                        event_url = '{0}/events/{1}'.format(self.BASE_URL, api_event['EventId'])
                        self.warning('API event could not be found in web interface: {0}'.format(event_url))
>>>>>>> 87e11ce0
                        continue

    def api_events(self, since_datetime=None):
        # scrape from oldest to newest. This makes resuming big scraping jobs easier
        # because upon a scrape failure we can import everything scraped and then
        # scrape everything newer then the last event we scraped
        params = {'$orderby': 'EventLastModifiedUtc'}

        if since_datetime:
            # Minutes are often published after an event occurs – without a
            # corresponding event modification. Query all update fields so later
            # changes are always caught by our scraper, particularly when
            # scraping narrower windows of time.
            update_fields = ('EventLastModifiedUtc',
                             'EventAgendaLastPublishedUTC',
                             'EventMinutesLastPublishedUTC')

            since_fmt = " gt datetime'{}'".format(since_datetime.isoformat())
            since_filter = ' or '.join(field + since_fmt for field in update_fields)

            params['$filter'] = since_filter

        events_url = self.BASE_URL + '/events/'

        yield from self.pages(events_url,
                              params=params,
                              item_key="EventId")

    def agenda(self, event):
        agenda_url = self.BASE_URL + \
            '/events/{}/eventitems'.format(event['EventId'])

        response = self.get(agenda_url)

        try:
            # Order the event items according to the EventItemMinutesSequence. If an
            # event item does not have a value for EventItemMinutesSequence, the script
            # will throw a TypeError. In that case, try to order by EventItemAgendaSequence.
            filtered_response = sorted((item for item in response.json()
                                        if item['EventItemTitle']),
                                       key=lambda item: item['EventItemMinutesSequence'])
        except TypeError:
            try:
                filtered_response = sorted((item for item in response.json()
                                            if item['EventItemTitle']),
                                           key=lambda item: item['EventItemAgendaSequence'])
            except TypeError:
                filtered_response = (item for item in response.json()
                                     if item['EventItemTitle'])

        for item in filtered_response:
            yield item

    def rollcalls(self, event):
        for item in self.agenda(event):
            if item['EventItemRollCallFlag']:
                rollcall_url = self.BASE_URL + \
                    '/eventitems/{}/rollcalls'.format(item['EventItemId'])

                response = self.get(rollcall_url)

                for item in response.json():
                    yield item

    def web_results(self, event):
        api_key = (event['EventBodyName'].strip(),
                   event['start'])

        # Check the cache of events we've already scraped from the web interface
        # for the API event at hand.
        if api_key in self._scraped_events:
            return self._scraped_events[api_key]

        else:
            # If API event not in web scrape cache, continue scraping the web
            # interface.
            for web_key, event in self._events:
                self._scraped_events[web_key] = event
                # When we find the API event, stop scraping.
                if web_key == api_key:
                    return event

    def _scrapeWebCalendar(self):
        '''Generator yielding events from Legistar in roughly reverse
        chronological order.
        '''
        web_scraper = LegistarEventsScraper(
            requests_per_minute=self.requests_per_minute)

        if self.cache_storage:
            web_scraper.cache_storage = self.cache_storage

        if self.requests_per_minute == 0:
            web_scraper.cache_write_only = False

        web_scraper.EVENTSPAGE = self.EVENTSPAGE
        web_scraper.BASE_URL = self.WEB_URL
        web_scraper.TIMEZONE = self.TIMEZONE
        web_scraper.date_format = '%m/%d/%Y'

        for event, _ in web_scraper.events(follow_links=False):
            event_key = self._event_key(event, web_scraper)
            yield event_key, event

    def _event_key(self, event, web_scraper):
        '''Since Legistar InSite contains more information about events than
        are available in the API, we need to scrape both. Then, we have
        to line them up. This method makes a key that should be
        uniquely identify every event and will allow us to link
        events from the two data sources.
        '''
        response = web_scraper.get(event['iCalendar']['url'], verify=False)
        event_time = web_scraper.ical(
            response.text).subcomponents[0]['DTSTART'].dt
        event_time = pytz.timezone(self.TIMEZONE).localize(event_time)

        key = (event['Name']['label'],
               event_time)

        return key

    def addDocs(self, e, events, doc_type):
        try:
            if events[doc_type] != 'Not\xa0available':
                e.add_document(note=events[doc_type]['label'],
                               url=events[doc_type]['url'],
                               media_type="application/pdf")
        except ValueError:
            pass

    def _event_status(self, event):
        '''Events can have a status of tentative, confirmed, cancelled, or
        passed (http://docs.opencivicdata.org/en/latest/data/event.html). By
        default, set status to passed if the current date and time exceeds the
        event date and time, or confirmed otherwise. Available for override in
        jurisdictional scrapers.
        '''
        if datetime.datetime.utcnow().replace(tzinfo=pytz.utc) > event['start']:
            status = 'passed'
        else:
            status = 'confirmed'

        return status

    def _not_in_web_interface(self, event):
        '''Occasionally, an event will appear in the API, but not in the web
        interface. This method checks attributes of the API event that tell us
        whether the given event is one of those cases, returning True if so, and
        False otherwise. Available for override in jurisdictional scrapers.
        '''
        return False<|MERGE_RESOLUTION|>--- conflicted
+++ resolved
@@ -136,33 +136,7 @@
         # are scraped.
         self._scraped_events = {}
 
-<<<<<<< HEAD
-        if since_datetime:
-            # Minutes are often published after an event occurs – without a
-            # corresponding event modification. Query all update fields so later
-            # changes are always caught by our scraper, particularly when
-            # scraping narrower windows of time.
-            update_fields = ('EventLastModifiedUtc',
-                             'EventAgendaLastPublishedUTC',
-                             'EventMinutesLastPublishedUTC')
-
-            since_fmt = " gt datetime'{}'".format(since_datetime.isoformat())
-            since_filter = ' or '.join(
-                field + since_fmt for field in update_fields)
-
-            params = {'$filter': since_filter}
-
-        else:
-            params = {}
-
-        events_url = self.BASE_URL + '/events/'
-
-        for api_event in self.pages(events_url,
-                                    params=params,
-                                    item_key="EventId"):
-=======
         for api_event in self.api_events(since_datetime):
->>>>>>> 87e11ce0
 
             # EventTime may be 'None': this try-except block catches those instances.
             try:
@@ -189,19 +163,15 @@
                         yield api_event, web_event
 
                     else:
-<<<<<<< HEAD
-                        self.warning('API event could not be found in web interface: {0}{1}'.format(
-                            events_url, api_event['EventId']))
-=======
                         event_url = '{0}/events/{1}'.format(self.BASE_URL, api_event['EventId'])
                         self.warning('API event could not be found in web interface: {0}'.format(event_url))
->>>>>>> 87e11ce0
                         continue
 
     def api_events(self, since_datetime=None):
-        # scrape from oldest to newest. This makes resuming big scraping jobs easier
-        # because upon a scrape failure we can import everything scraped and then
-        # scrape everything newer then the last event we scraped
+        # scrape from oldest to newest. This makes resuming big
+        # scraping jobs easier because upon a scrape failure we can
+        # import everything scraped and then scrape everything newer
+        # then the last event we scraped
         params = {'$orderby': 'EventLastModifiedUtc'}
 
         if since_datetime:
