from .base import LegistarScraper, LegistarAPIScraper
from lxml.etree import tostring
from collections import deque
from functools import partialmethod
import scrapelib


class LegistarBillScraper(LegistarScraper):
    def legislation(self, search_text='', created_after=None,
                    created_before=None):

        # If legislation is added to the the legistar system while we
        # are scraping, it will shift the list of legislation down and
        # we might revisit the same legislation. So, we keep track of
        # the last few pieces of legislation we've visited in order to
        # make sure we are not revisiting
        scraped_leg = deque([], maxlen=10)

        for page in self.searchLegislation(search_text, created_after,
                                           created_before):
            for legislation_summary in self.parseSearchResults(page):
                if not legislation_summary['url'] in scraped_leg:
                    yield legislation_summary
                    scraped_leg.append(legislation_summary['url'])

    def searchLegislation(self, search_text='', created_after=None,
                          created_before=None):
        """
        Submit a search query on the legislation search page, and return a list
        of summary results.
        """

        page = self.lxmlize(self.LEGISLATION_URL)

        page = self._advancedSearch(page)

        payload = {}

        # Enter the search parameters TODO: Each of the possible form
        # fields should be represented as keyword arguments to this
        # function. The default query string should be for the the
        # default 'Legislative text' field.
        payload['ctl00$ContentPlaceHolder1$txtText'] = search_text

        if created_after and created_before:
            payload.update(dateWithin(created_after, created_before))

        elif created_before:
            payload.update(dateBound(created_before))
            payload['ctl00$ContentPlaceHolder1$radFileCreated'] = '<'

        elif created_after:
            payload.update(dateBound(created_after))
            payload['ctl00$ContentPlaceHolder1$radFileCreated'] = '>'

        # Return up to one million search results
        payload['ctl00_ContentPlaceHolder1_lstMax_ClientState'] = '{"value":"1000000"}'
        payload['ctl00_ContentPlaceHolder1_lstYearsAdvanced_ClientState'] = '{"value":"All"}'
        payload['ctl00$ContentPlaceHolder1$btnSearch'] = 'Search Legislation'

        payload.update(self.sessionSecrets(page))

        return self.pages(self.LEGISLATION_URL, payload)

    def parseSearchResults(self, page):
        """Take a page of search results and return a sequence of data
        of tuples about the legislation, of the form

        ('Document ID', 'Document URL', 'Type', 'Status', 'Introduction Date'
        'Passed Date', 'Main Sponsor', 'Title')
        """
        table = page.xpath(
            "//table[@id='ctl00_ContentPlaceHolder1_gridMain_ctl00']")[0]
        for legislation, headers, row in self.parseDataTable(table):
            # Do legislation search-specific stuff
            # ------------------------------------
            # First column should be the ID of the record.
            id_key = headers[0]
            try:
                legislation_id = legislation[id_key]['label']
            except TypeError:
                continue
            legislation_url = legislation[id_key]['url'].split(
                self.BASE_URL)[-1]
            legislation[id_key] = legislation_id
            legislation['url'] = self.BASE_URL + \
                legislation_url.split('&Options')[0] + '&FullText=1'

            yield legislation

    def _advancedSearch(self, page):
        search_switcher = page.xpath(
            "//input[@id='ctl00_ContentPlaceHolder1_btnSwitch']")[0]

        if 'simple search' in search_switcher.value.lower():
            return page
        else:
            payload = self.sessionSecrets(page)
            payload[search_switcher.name] = search_switcher.value

            page = self.lxmlize(self.LEGISLATION_URL, payload)

            if 'simple search' not in page.xpath("//input[@id='ctl00_ContentPlaceHolder1_btnSwitch']")[0].value.lower():
                raise ValueError('Not on the advanced search page')

            return page

    def details(self, detail_url, div_id):
        detail_page = self.lxmlize(detail_url)

        detail_div = detail_page.xpath(".//div[@id='%s']" % div_id)[0]

        return self.parseDetails(detail_div)

    def legDetails(self, detail_url):
        div_id = 'ctl00_ContentPlaceHolder1_pageDetails'
        return self.details(detail_url, div_id)

    def actionDetails(self, detail_url):
        div_id = 'ctl00_ContentPlaceHolder1_pageTop1'
        return self.details(detail_url, div_id)

    def history(self, detail_url):
        detail_page = self.lxmlize(detail_url)

        try:
            history_table = detail_page.xpath(
                "//table[@id='ctl00_ContentPlaceHolder1_gridLegislation_ctl00']")[0]
        except IndexError:
            print(detail_url)
            raise

        history = [row[0] for row in self.parseDataTable(history_table)]

        try:
            history = sorted(history, key=self._actionSortKey)
        except (TypeError, ValueError):
            pass

        for action in history:
            yield action

    def _actionSortKey(self, action):
        action_date = self.toDate(action['Date'])
        action_url = action['Action\xa0Details']['url']

        return (action_date, action_url)

    def text(self, detail_url):
        detail_page = self.lxmlize(detail_url)

        text_div = detail_page.xpath(
            "//div[@id='ctl00_ContentPlaceHolder1_divText']")

        if len(text_div):
            return tostring(text_div[0], pretty_print=True).decode()
        else:
            return None

    def extractVotes(self, action_detail_url):
        action_detail_page = self.lxmlize(action_detail_url)
        try:
            vote_table = action_detail_page.xpath(
                "//table[@id='ctl00_ContentPlaceHolder1_gridVote_ctl00']")[0]
        except IndexError:
            self.warning("No votes found in table")
            return None, []
        votes = list(self.parseDataTable(vote_table))
        vote_list = []
        for vote, _, _ in votes:
            raw_option = vote['Vote'].lower()
            vote_list.append((self.VOTE_OPTIONS.get(raw_option, raw_option),
                              vote['Person Name']['label']))

        action_detail_div = action_detail_page.xpath(
            ".//div[@id='ctl00_ContentPlaceHolder1_pageTop1']")[0]
        action_details = self.parseDetails(action_detail_div)
        result = action_details['Result'].lower()

        return result, vote_list


def dateWithin(created_after, created_before):
    payload = dateBound(created_after)

    payload['ctl00$ContentPlaceHolder1$txtFileCreated2'] =\
        '{d.year}-{d.month:02}-{d.day:02}'.format(d=created_before)
    payload['ctl00$ContentPlaceHolder1$txtFileCreated2$dateInput'] =\
        '{d.month}/{d.day}/{d.year}'.format(d=created_before)

    payload['ctl00_ContentPlaceHolder1_txtFileCreated2_dateInput_ClientState'] =\
        '{{"enabled":true, "emptyMessage":"","validationText":"{d.year}-{d.month:02}-{d.day:02}-00-00-00","valueAsString":"{d.year}-{d.month:02}-{d.day:02}-00-00-00","minDateStr":"1980-01-01-00-00-00","maxDateStr":"2099-12-31-00-00-00", "lastSetTextBoxValue":"{d.month}/{d.day}/{d.year}"}}'.format(
            d=created_before)

    payload['ctl00$ContentPlaceHolder1$radFileCreated'] = 'between'

    return payload


def dateBound(creation_date):
    payload = {}

    payload['ctl00$ContentPlaceHolder1$txtFileCreated1'] =\
        '{d.year}-{d.month:02}-{d.day:02}'.format(d=creation_date)
    payload['ctl00$ContentPlaceHolder1$txtFileCreated1$dateInput'] =\
        '{d.month}/{d.day}/{d.year}'.format(d=creation_date)

    payload['ctl00_ContentPlaceHolder1_txtFileCreated1_dateInput_ClientState'] =\
        '{{"enabled":true, "emptyMessage":"","validationText":"{d.year}-{d.month:02}-{d.day:02}-00-00-00","valueAsString":"{d.year}-{d.month:02}-{d.day:02}-00-00-00","minDateStr":"1980-01-01-00-00-00","maxDateStr":"2099-12-31-00-00-00", "lastSetTextBoxValue":"{d.month}/{d.day}/{d.year}"}}'.format(
            d=creation_date)

    return payload


class LegistarAPIBillScraper(LegistarAPIScraper):
    # Make parameter optional, as it is in events.py
<<<<<<< HEAD
    def matters(self, since_datetime=None):
        if since_datetime:
            params = {'$filter': "MatterLastModifiedUtc gt datetime'{since_datetime}'".format(
                since_datetime=since_datetime.isoformat())}
        else:
            params = {}

=======
    def matters(self, since_datetime=None) :

        # scrape from oldest to newest. This makes resuming big scraping jobs easier
        # because upon a scrape failure we can import everything scraped and then
        # scrape everything newer then the last bill we scraped
        params = {'$orderby': 'MatterLastModifiedUtc'}

        if since_datetime:
            params['$filter'] = "MatterLastModifiedUtc gt datetime'{since_datetime}'".format(since_datetime = since_datetime.isoformat())
        
>>>>>>> 87e11ce0
        matters_url = self.BASE_URL + '/matters'

        for matter in self.pages(matters_url,
                                 params=params,
                                 item_key="MatterId"):
            try:
                legistar_url = self.legislation_detail_url(matter['MatterId'])
            except KeyError:
                url = matters_url + '/{}'.format(matter['MatterId'])
                self.warning('Bill could not be found in web interface: {}'.format(url))
                continue
            else:
                matter['legistar_url'] = legistar_url

            yield matter

<<<<<<< HEAD
    def endpoint(self, route, *args):
=======
    def matter(self, matter_id):
        matter = self.endpoint('/matters/{}', matter_id)

        try:
            legistar_url = self.legislation_detail_url(matter_id)
        except KeyError:
            url = self.BASE_URL + '/matters/{}'.format(matter_id)
            self.warning('Bill could not be found in web interface: {}'.format(url))
            return None
        else:
            matter['legistar_url'] = legistar_url

        return matter

    def endpoint(self, route, *args) :
>>>>>>> 87e11ce0
        url = self.BASE_URL + route
        response = self.get(url.format(*args))
        return response.json()

    topics = partialmethod(endpoint, '/matters/{0}/indexes')
    code_sections = partialmethod(endpoint, 'matters/{0}/codesections')

<<<<<<< HEAD
    def votes(self, history_id):
=======
    def attachments(self, matter_id):
        attachments = self.endpoint('/matters/{0}/attachments', matter_id)

        unique_attachments = []
        scraped_urls = set()

        # Handle matters with duplicate attachments.
        for attachment in attachments:
            url = attachment['MatterAttachmentHyperlink']
            if url not in scraped_urls:
                unique_attachments.append(attachment)
                scraped_urls.add(url)

        return unique_attachments

    def votes(self, history_id) :
>>>>>>> 87e11ce0
        url = self.BASE_URL + '/eventitems/{0}/votes'.format(history_id)

        try:
            response = self.get(url)

        except scrapelib.HTTPError as e:
            response = e.response  # response object

            # Handle no individual votes from vote event
            if response.status_code == 500 and response.json().get('InnerException', {}).get('ExceptionMessage', '') == "The cast to value type 'System.Int32' failed because the materialized value is null. Either the result type's generic parameter or the query must use a nullable type.":
                return []

            raise

        else:
            return response.json()

    def history(self, matter_id):
        actions = self.endpoint('/matters/{0}/histories', matter_id)
        for action in actions:
            action['MatterHistoryActionName'] = action['MatterHistoryActionName'].strip()

        actions = sorted((action for action in actions
                          if action['MatterHistoryActionDate'] and
                          action['MatterHistoryActionName'] and
                          action['MatterHistoryActionBodyName']),
                         key=lambda action: action['MatterHistoryActionDate'])

        return actions

    def sponsors(self, matter_id):
        spons = self.endpoint('/matters/{0}/sponsors', matter_id)

        if spons:
            max_version = max(
                (sponsor['MatterSponsorMatterVersion'] for sponsor in spons),
                key = lambda version : self._version_rank(version)
            )

            spons = [sponsor for sponsor in spons
                     if sponsor['MatterSponsorMatterVersion'] == str(max_version)]

            return sorted(spons,
                          key=lambda sponsor: sponsor["MatterSponsorSequence"])

        else:
            return []

    def _version_rank(self, version):
        '''
        In general, matter versions are numbers. This method provides an
        override opportunity for handling versions that are not numbers.
        '''
        return int(version)

    def relations(self, matter_id):
        relations = self.endpoint('/matters/{0}/relations', matter_id)
        if relations:
            highest_flag = max(int(relation['MatterRelationFlag'])
                               for relation in relations)

            relations = [relation for relation in relations
                         if relation['MatterRelationFlag'] == highest_flag]

            return relations
        else:
            return []

    def text(self, matter_id):
        version_route = '/matters/{0}/versions'
        text_route = '/matters/{0}/texts/{1}'

        versions = self.endpoint(version_route, matter_id)

        latest_version = max(
            versions, key=lambda x: self._version_rank(x['Value']))

        text_url = self.BASE_URL + \
            text_route.format(matter_id, latest_version['Key'])
        response = self.get(text_url, stream=True)
        if int(response.headers['Content-Length']) < 21052630:
            return response.json()

    def legislation_detail_url(self, matter_id):
        gateway_url = self.BASE_WEB_URL + '/gateway.aspx?m=l&id={0}'

        legislation_detail_route = self.head(
            gateway_url.format(matter_id)).headers['Location']

        return self.BASE_WEB_URL + legislation_detail_route<|MERGE_RESOLUTION|>--- conflicted
+++ resolved
@@ -189,7 +189,7 @@
         '{d.month}/{d.day}/{d.year}'.format(d=created_before)
 
     payload['ctl00_ContentPlaceHolder1_txtFileCreated2_dateInput_ClientState'] =\
-        '{{"enabled":true, "emptyMessage":"","validationText":"{d.year}-{d.month:02}-{d.day:02}-00-00-00","valueAsString":"{d.year}-{d.month:02}-{d.day:02}-00-00-00","minDateStr":"1980-01-01-00-00-00","maxDateStr":"2099-12-31-00-00-00", "lastSetTextBoxValue":"{d.month}/{d.day}/{d.year}"}}'.format(
+        '{{"enabled":true, "emptyMessage":"","validationText":"{d.year}-{d.month:02}-{d.day:02}-00-00-00","valueAsString":"{d.year}-{d.month:02}-{d.day:02}-00-00-00","minDateStr":"1980-01-01-00-00-00","maxDateStr":"2099-12-31-00-00-00", "lastSetTextBoxValue":"{d.month}/{d.day}/{d.year}"}}'.format( # noqa : E501
             d=created_before)
 
     payload['ctl00$ContentPlaceHolder1$radFileCreated'] = 'between'
@@ -206,7 +206,7 @@
         '{d.month}/{d.day}/{d.year}'.format(d=creation_date)
 
     payload['ctl00_ContentPlaceHolder1_txtFileCreated1_dateInput_ClientState'] =\
-        '{{"enabled":true, "emptyMessage":"","validationText":"{d.year}-{d.month:02}-{d.day:02}-00-00-00","valueAsString":"{d.year}-{d.month:02}-{d.day:02}-00-00-00","minDateStr":"1980-01-01-00-00-00","maxDateStr":"2099-12-31-00-00-00", "lastSetTextBoxValue":"{d.month}/{d.day}/{d.year}"}}'.format(
+        '{{"enabled":true, "emptyMessage":"","validationText":"{d.year}-{d.month:02}-{d.day:02}-00-00-00","valueAsString":"{d.year}-{d.month:02}-{d.day:02}-00-00-00","minDateStr":"1980-01-01-00-00-00","maxDateStr":"2099-12-31-00-00-00", "lastSetTextBoxValue":"{d.month}/{d.day}/{d.year}"}}'.format( # noqa : E501
             d=creation_date)
 
     return payload
@@ -214,26 +214,17 @@
 
 class LegistarAPIBillScraper(LegistarAPIScraper):
     # Make parameter optional, as it is in events.py
-<<<<<<< HEAD
     def matters(self, since_datetime=None):
+
+        # scrape from oldest to newest. This makes resuming big
+        # scraping jobs easier because upon a scrape failure we can
+        # import everything scraped and then scrape everything newer
+        # then the last bill we scraped
+        params = {'$orderby': 'MatterLastModifiedUtc'}
+
         if since_datetime:
-            params = {'$filter': "MatterLastModifiedUtc gt datetime'{since_datetime}'".format(
-                since_datetime=since_datetime.isoformat())}
-        else:
-            params = {}
-
-=======
-    def matters(self, since_datetime=None) :
-
-        # scrape from oldest to newest. This makes resuming big scraping jobs easier
-        # because upon a scrape failure we can import everything scraped and then
-        # scrape everything newer then the last bill we scraped
-        params = {'$orderby': 'MatterLastModifiedUtc'}
-
-        if since_datetime:
-            params['$filter'] = "MatterLastModifiedUtc gt datetime'{since_datetime}'".format(since_datetime = since_datetime.isoformat())
-        
->>>>>>> 87e11ce0
+            params['$filter'] = "MatterLastModifiedUtc gt datetime'{since_datetime}'".format(since_datetime=since_datetime.isoformat())
+
         matters_url = self.BASE_URL + '/matters'
 
         for matter in self.pages(matters_url,
@@ -250,9 +241,6 @@
 
             yield matter
 
-<<<<<<< HEAD
-    def endpoint(self, route, *args):
-=======
     def matter(self, matter_id):
         matter = self.endpoint('/matters/{}', matter_id)
 
@@ -267,8 +255,7 @@
 
         return matter
 
-    def endpoint(self, route, *args) :
->>>>>>> 87e11ce0
+    def endpoint(self, route, *args):
         url = self.BASE_URL + route
         response = self.get(url.format(*args))
         return response.json()
@@ -276,9 +263,6 @@
     topics = partialmethod(endpoint, '/matters/{0}/indexes')
     code_sections = partialmethod(endpoint, 'matters/{0}/codesections')
 
-<<<<<<< HEAD
-    def votes(self, history_id):
-=======
     def attachments(self, matter_id):
         attachments = self.endpoint('/matters/{0}/attachments', matter_id)
 
@@ -294,8 +278,7 @@
 
         return unique_attachments
 
-    def votes(self, history_id) :
->>>>>>> 87e11ce0
+    def votes(self, history_id):
         url = self.BASE_URL + '/eventitems/{0}/votes'.format(history_id)
 
         try:
@@ -305,7 +288,7 @@
             response = e.response  # response object
 
             # Handle no individual votes from vote event
-            if response.status_code == 500 and response.json().get('InnerException', {}).get('ExceptionMessage', '') == "The cast to value type 'System.Int32' failed because the materialized value is null. Either the result type's generic parameter or the query must use a nullable type.":
+            if response.status_code == 500 and response.json().get('InnerException', {}).get('ExceptionMessage', '') == "The cast to value type 'System.Int32' failed because the materialized value is null. Either the result type's generic parameter or the query must use a nullable type.": # noqa : 501
                 return []
 
             raise
@@ -332,7 +315,7 @@
         if spons:
             max_version = max(
                 (sponsor['MatterSponsorMatterVersion'] for sponsor in spons),
-                key = lambda version : self._version_rank(version)
+                key=lambda version: self._version_rank(version)
             )
 
             spons = [sponsor for sponsor in spons
