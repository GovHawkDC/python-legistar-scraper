--- conflicted
+++ resolved
@@ -14,18 +14,12 @@
       description='Mixin classes for legistar scrapers',
       long_description=long_description,
       platforms=['any'],
-      install_requires=[
-          'requests',
-          'lxml',
-          'pytz',
-          'icalendar',
-<<<<<<< HEAD
-          'scrapelib'
-=======
-          'scrapelib',
-          'pupa',
->>>>>>> 87e11ce0
-      ],
+      install_requires=['requests',
+                        'lxml',
+                        'pytz',
+                        'icalendar',
+                        'scrapelib',
+                        ],
       classifiers=["Development Status :: 4 - Beta",
                    "Intended Audience :: Developers",
                    "License :: OSI Approved :: BSD License",
@@ -35,4 +29,4 @@
                    "Programming Language :: Python :: 3.4",
                    "Topic :: Software Development :: Libraries :: Python Modules",
                    ],
-)+      )